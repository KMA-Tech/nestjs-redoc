{
  "name": "nestjs-redoc",
  "version": "1.2.2",
  "description": "NestJS ReDoc frontend",
  "repository": "git@github.com:mxarc/nestjs-redoc.git",
  "author": "Alfonso Reyes",
  "main": "dist/index.js",
  "private": false,
  "license": "MIT",
  "scripts": {
    "build": "rimraf ./dist && tsc -p tsconfig.json",
    "format": "prettier --write src/**/*.ts",
    "format:check": "prettier --check src/**/*.ts",
    "lint": "tslint -p tsconfig.json",
    "prepublish:next": "npm run build",
    "publish:next": "npm publish --access public --tag next",
    "prepublish": "npm run build",
    "publish": "npm publish --access public",
    "test": "jest",
    "test:watch": "jest --watch"
  },
  "dependencies": {
    "@hapi/joi": "^17.1.1",
    "@nestjs/common": "^7.4.2",
    "@nestjs/swagger": "^4.5.12",
    "express-handlebars": "^5.1.0"
  },
  "devDependencies": {
<<<<<<< HEAD
    "@commitlint/cli": "^9.1.2",
    "@commitlint/config-conventional": "^9.1.2",
    "@nestjs/core": "^7.4.2",
    "@nestjs/platform-express": "^7.4.2",
    "@nestjs/platform-fastify": "^7.4.2",
    "@nestjs/testing": "^7.4.2",
    "@semantic-release/changelog": "^5.0.0",
    "@semantic-release/git": "^9.0.0",
    "@semantic-release/github": "^7.0.2",
    "@semantic-release/npm": "^7.0.2",
    "@types/express": "^4.17.7",
=======
    "@commitlint/cli": "^8.3.5",
    "@commitlint/config-conventional": "^8.3.4",
    "@nestjs/core": "^6.11.5",
    "@nestjs/platform-express": "^6.11.5",
    "@nestjs/platform-fastify": "^6.11.5",
    "@nestjs/testing": "^6.11.5",
    "@types/express": "^4.17.2",
>>>>>>> 50411e3a
    "@types/express-handlebars": "^3.1.0",
    "@types/hapi__joi": "^17.1.4",
    "@types/jest": "^26.0.10",
    "@types/node": "^14.6.0",
    "@types/supertest": "^2.0.10",
    "husky": "^4.2.5",
    "jest": "^26.4.0",
    "prettier": "^2.0.5",
    "reflect-metadata": "^0.1.13",
<<<<<<< HEAD
    "rimraf": "^3.0.2",
    "rxjs": "^6.6.2",
=======
    "rimraf": "^3.0.1",
    "rxjs": "^6.5.4",
>>>>>>> 50411e3a
    "supertest": "^4.0.2",
    "ts-jest": "^26.2.0",
    "tslint": "^6.1.3",
    "tslint-config-prettier": "^1.18.0",
    "typescript": "^3.9.7"
  },
  "peerDependencies": {
    "@nestjs/core": "^6.0.0"
  }
}<|MERGE_RESOLUTION|>--- conflicted
+++ resolved
@@ -26,27 +26,13 @@
     "express-handlebars": "^5.1.0"
   },
   "devDependencies": {
-<<<<<<< HEAD
     "@commitlint/cli": "^9.1.2",
     "@commitlint/config-conventional": "^9.1.2",
     "@nestjs/core": "^7.4.2",
     "@nestjs/platform-express": "^7.4.2",
     "@nestjs/platform-fastify": "^7.4.2",
     "@nestjs/testing": "^7.4.2",
-    "@semantic-release/changelog": "^5.0.0",
-    "@semantic-release/git": "^9.0.0",
-    "@semantic-release/github": "^7.0.2",
-    "@semantic-release/npm": "^7.0.2",
     "@types/express": "^4.17.7",
-=======
-    "@commitlint/cli": "^8.3.5",
-    "@commitlint/config-conventional": "^8.3.4",
-    "@nestjs/core": "^6.11.5",
-    "@nestjs/platform-express": "^6.11.5",
-    "@nestjs/platform-fastify": "^6.11.5",
-    "@nestjs/testing": "^6.11.5",
-    "@types/express": "^4.17.2",
->>>>>>> 50411e3a
     "@types/express-handlebars": "^3.1.0",
     "@types/hapi__joi": "^17.1.4",
     "@types/jest": "^26.0.10",
@@ -56,13 +42,8 @@
     "jest": "^26.4.0",
     "prettier": "^2.0.5",
     "reflect-metadata": "^0.1.13",
-<<<<<<< HEAD
     "rimraf": "^3.0.2",
     "rxjs": "^6.6.2",
-=======
-    "rimraf": "^3.0.1",
-    "rxjs": "^6.5.4",
->>>>>>> 50411e3a
     "supertest": "^4.0.2",
     "ts-jest": "^26.2.0",
     "tslint": "^6.1.3",
