import Joi = require('@hapi/joi');
import { OpenAPIObject } from '@nestjs/swagger';

export const schema = (document: OpenAPIObject) =>
  Joi.object().keys({
    title: Joi.string()
      .optional()
      .default(document.info ? document.info.title : 'Swagger documentation'),
    favicon: Joi.string().optional(),
    logo: {
      url: Joi.string().optional().uri(),
      backgroundColor: Joi.string()
        .optional()
        .regex(new RegExp('^#([A-Fa-f0-9]{6}|[A-Fa-f0-9]{3})$')),
      altText: Joi.string().optional(),
      href: Joi.string().optional().uri(),
    },
    theme: Joi.any(),
    untrustedSpec: Joi.boolean().optional().default(false),
    supressWarnings: Joi.boolean().optional().default(true),
    hideHostname: Joi.boolean().optional().default(false),
    expandResponses: Joi.string().optional(),
<<<<<<< HEAD
    requiredPropsFirst: Joi.boolean()
      .optional()
      .default(true),
    sortPropsAlphabetically: Joi.boolean()
      .optional()
      .default(true),
    showExtensions: Joi.any()
      .optional()
      .default(false),
    noAutoAuth: Joi.boolean()
      .optional()
      .default(true),
    pathInMiddlePanel: Joi.boolean()
      .optional()
      .default(false),
    hideLoading: Joi.boolean()
      .optional()
      .default(false),
    nativeScrollbars: Joi.boolean()
      .optional()
      .default(false),
    hideDownloadButton: Joi.boolean()
      .optional()
      .default(false),
    disableSearch: Joi.boolean()
      .optional()
      .default(false),
    onlyRequiredInSamples: Joi.boolean()
      .optional()
      .default(false),
    docName: Joi.string()
      .optional()
      .default('swagger')
=======
    requiredPropsFirst: Joi.boolean().optional().default(true),
    sortPropsAlphabetically: Joi.boolean().optional().default(true),
    showExtensions: Joi.any().optional().default(false),
    noAutoAuth: Joi.boolean().optional().default(true),
    pathInMiddlePanel: Joi.boolean().optional().default(false),
    hideLoading: Joi.boolean().optional().default(false),
    nativeScrollbars: Joi.boolean().optional().default(false),
    hideDownloadButton: Joi.boolean().optional().default(false),
    disableSearch: Joi.boolean().optional().default(false),
    onlyRequiredInSamples: Joi.boolean().optional().default(false),
>>>>>>> 0a9f718f
  });<|MERGE_RESOLUTION|>--- conflicted
+++ resolved
@@ -20,7 +20,6 @@
     supressWarnings: Joi.boolean().optional().default(true),
     hideHostname: Joi.boolean().optional().default(false),
     expandResponses: Joi.string().optional(),
-<<<<<<< HEAD
     requiredPropsFirst: Joi.boolean()
       .optional()
       .default(true),
@@ -54,16 +53,4 @@
     docName: Joi.string()
       .optional()
       .default('swagger')
-=======
-    requiredPropsFirst: Joi.boolean().optional().default(true),
-    sortPropsAlphabetically: Joi.boolean().optional().default(true),
-    showExtensions: Joi.any().optional().default(false),
-    noAutoAuth: Joi.boolean().optional().default(true),
-    pathInMiddlePanel: Joi.boolean().optional().default(false),
-    hideLoading: Joi.boolean().optional().default(false),
-    nativeScrollbars: Joi.boolean().optional().default(false),
-    hideDownloadButton: Joi.boolean().optional().default(false),
-    disableSearch: Joi.boolean().optional().default(false),
-    onlyRequiredInSamples: Joi.boolean().optional().default(false),
->>>>>>> 0a9f718f
   });